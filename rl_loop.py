# Copyright 2018 Google LLC
#
# Licensed under the Apache License, Version 2.0 (the "License");
# you may not use this file except in compliance with the License.
# You may obtain a copy of the License at
#
#      http://www.apache.org/licenses/LICENSE-2.0
#
# Unless required by applicable law or agreed to in writing, software
# distributed under the License is distributed on an "AS IS" BASIS,
# WITHOUT WARRANTIES OR CONDITIONS OF ANY KIND, either express or implied.
# See the License for the specific language governing permissions and
# limitations under the License.

"""Wrapper scripts to ensure that main.py commands are called correctly."""
import argh
import argparse
import cloud_logging
import logging
import os
import main
import shipname
import sys
import time
from utils import timer
from tensorflow import gfile

# Pull in environment variables. Run `source ./cluster/common` to set these.
BUCKET_NAME = os.environ['BUCKET_NAME']
BOARD_SIZE = os.environ['BOARD_SIZE']

BASE_DIR = "gs://{}".format(BUCKET_NAME)
MODELS_DIR = os.path.join(BASE_DIR, 'models')
SELFPLAY_DIR = os.path.join(BASE_DIR, 'data/selfplay')
HOLDOUT_DIR = os.path.join(BASE_DIR, 'data/holdout')
SGF_DIR = os.path.join(BASE_DIR, 'sgf')
TRAINING_CHUNK_DIR = os.path.join(BASE_DIR, 'data', 'training_chunks')

ESTIMATOR_WORKING_DIR = 'estimator_working_dir'

# How many games before the selfplay workers will stop trying to play more.
MAX_GAMES_PER_GENERATION = 10000

# What percent of games to holdout from training per generation
HOLDOUT_PCT = 0.05


def print_flags():
    flags = {
        'BUCKET_NAME': BUCKET_NAME,
        'BASE_DIR': BASE_DIR,
        'MODELS_DIR': MODELS_DIR,
        'SELFPLAY_DIR': SELFPLAY_DIR,
        'HOLDOUT_DIR': HOLDOUT_DIR,
        'SGF_DIR': SGF_DIR,
        'TRAINING_CHUNK_DIR': TRAINING_CHUNK_DIR,
        'ESTIMATOR_WORKING_DIR': ESTIMATOR_WORKING_DIR,
        'BOARD_SIZE': BOARD_SIZE,
    }
    print("Computed variables are:")
    print('\n'.join('--{}={}'.format(flag, value)
                    for flag, value in flags.items()))


def get_models():
    """Finds all models, returning a list of model number and names
    sorted increasing.

    Returns: [(13, 000013-modelname), (17, 000017-modelname), ...etc]
    """
    all_models = gfile.Glob(os.path.join(MODELS_DIR, '*.meta'))
    model_filenames = [os.path.basename(m) for m in all_models]
    model_numbers_names = sorted([
        (shipname.detect_model_num(m), shipname.detect_model_name(m))
        for m in model_filenames])
    return model_numbers_names


def get_latest_model():
    """Finds the latest model, returning its model number and name

    Returns: (17, 000017-modelname)
    """
    return get_models()[-1]


def get_model(model_num):
    models = {k: v for k, v in get_models()}
    if not model_num in models:
        raise ValueError("Model {} not found!".format(model_num))
    return models[model_num]


def game_counts(n_back=20):
    """Prints statistics for the most recent n_back models"""
    all_models = gfile.Glob(os.path.join(MODELS_DIR, '*.meta'))
    model_filenames = sorted([os.path.basename(m).split('.')[0]
                              for m in all_models], reverse=True)
    for m in model_filenames[:n_back]:
        games = gfile.Glob(os.path.join(SELFPLAY_DIR, m, '*.zz'))
        print(m, len(games))


def bootstrap():
    bootstrap_name = shipname.generate(0)
    bootstrap_model_path = os.path.join(MODELS_DIR, bootstrap_name)
    print("Bootstrapping with working dir {}\n Model 0 exported to {}".format(
        ESTIMATOR_WORKING_DIR, bootstrap_model_path))
    main.bootstrap(ESTIMATOR_WORKING_DIR, bootstrap_model_path)


def selfplay(readouts=1600, verbose=2, resign_threshold=0.99):
    _, model_name = get_latest_model()
    games = gfile.Glob(os.path.join(SELFPLAY_DIR, model_name, '*.zz'))
    if len(games) > MAX_GAMES_PER_GENERATION:
        print("{} has enough games ({})".format(model_name, len(games)))
        time.sleep(10*60)
        sys.exit(1)
    print("Playing a game with model {}".format(model_name))
    model_save_path = os.path.join(MODELS_DIR, model_name)
    game_output_dir = os.path.join(SELFPLAY_DIR, model_name)
    game_holdout_dir = os.path.join(HOLDOUT_DIR, model_name)
    sgf_dir = os.path.join(SGF_DIR, model_name)
    main.selfplay(
        load_file=model_save_path,
        output_dir=game_output_dir,
        holdout_dir=game_holdout_dir,
        output_sgf=sgf_dir,
        readouts=readouts,
        holdout_pct=HOLDOUT_PCT,
        resign_threshold=resign_threshold,
        verbose=verbose,
    )


def gather():
    print("Gathering game output...")
    main.gather(input_directory=SELFPLAY_DIR,
                output_directory=TRAINING_CHUNK_DIR)


def train():
    model_num, model_name = get_latest_model()
    print("Training on gathered game data, initializing from {}".format(model_name))
    new_model_name = shipname.generate(model_num + 1)
    print("New model will be {}".format(new_model_name))
    load_file = os.path.join(MODELS_DIR, model_name)
    save_file = os.path.join(MODELS_DIR, new_model_name)
    try:
        main.train(ESTIMATOR_WORKING_DIR, TRAINING_CHUNK_DIR, save_file,
                   generation_num=model_num + 1)
    except:
        print("Got an error training, muddling on...")
        logging.exception("Train error")


def validate(model_num=None, validate_name=None):
    """ Runs validate on the directories up to the most recent model, or up to
    (but not including) the model specified by `model_num`
    """
    if model_num is None:
        model_num, model_name = get_latest_model()
    else:
        model_num = int(model_num)
        model_name = get_model(model_num)

    # Model N was trained on games up through model N-2, so the validation set
    # should only be for models through N-2 as well, thus the (model_num - 1)
    # term.
    models = list(
        filter(lambda num_name: num_name[0] < (model_num - 1), get_models()))
    # Run on the most recent 50 generations,
    # TODO(brianklee): make this hyperparameter dependency explicit/not hardcoded
    holdout_dirs = [os.path.join(HOLDOUT_DIR, pair[1])
                    for pair in models[-50:]]

    main.validate(ESTIMATOR_WORKING_DIR, *holdout_dirs,
                  checkpoint_name=os.path.join(MODELS_DIR, model_name),
                  validate_name=validate_name)


<<<<<<< HEAD
def backfill():
    models = [m[1] for m in get_models()]

    import dual_net
    import tensorflow as tf
    from tensorflow.python.framework import meta_graph
    features, labels = dual_net.get_inference_input()
    dual_net.model_fn(features, labels, tf.estimator.ModeKeys.PREDICT,
                      dual_net.get_default_hyperparams())

    for model_name in models:
        if model_name.endswith('-upgrade'):
            continue
        try:
            load_file = os.path.join(MODELS_DIR, model_name)
            dest_file = os.path.join(MODELS_DIR, model_name)
            sess = tf.Session()

            # retrieve the global step as a python value
            ckpt = tf.train.load_checkpoint(load_file)
            global_step_value = ckpt.get_tensor('global_step')

            # restore all saved weights, except global_step
            meta_graph_def = meta_graph.read_meta_graph_file(
                load_file + '.meta')
            stored_var_names = set([n.name
                                    for n in meta_graph_def.graph_def.node
                                    if n.op == 'VariableV2'])
            stored_var_names.remove('global_step')
            var_list = [v for v in tf.global_variables()
                        if v.op.name in stored_var_names]
            tf.train.Saver(var_list=var_list).restore(sess, load_file)

            # manually set the global step
            global_step_tensor = tf.train.get_or_create_global_step()
            assign_op = tf.assign(global_step_tensor, global_step_value)
            sess.run(assign_op)
        except:
            print('failed on', model_name)
            continue

        # export a new savedmodel that has the right global step type
        tf.train.Saver().save(sess, dest_file)


def echo():
    pass  # flags printed in ifmain block below.
=======
def echo():
    pass  # Flags are echo'd in the ifmain block below.
>>>>>>> c7f899d6


parser = argparse.ArgumentParser()

<<<<<<< HEAD
argh.add_commands(parser, [echo, train, selfplay, gather,
                           bootstrap, game_counts, validate, backfill])
=======
argh.add_commands(parser, [train, selfplay, gather,
                           bootstrap, game_counts, validate, echo])
>>>>>>> c7f899d6

if __name__ == '__main__':
    print_flags()
    cloud_logging.configure()
    argh.dispatch(parser)<|MERGE_RESOLUTION|>--- conflicted
+++ resolved
@@ -179,7 +179,6 @@
                   validate_name=validate_name)
 
 
-<<<<<<< HEAD
 def backfill():
     models = [m[1] for m in get_models()]
 
@@ -196,52 +195,20 @@
         try:
             load_file = os.path.join(MODELS_DIR, model_name)
             dest_file = os.path.join(MODELS_DIR, model_name)
-            sess = tf.Session()
-
-            # retrieve the global step as a python value
-            ckpt = tf.train.load_checkpoint(load_file)
-            global_step_value = ckpt.get_tensor('global_step')
-
-            # restore all saved weights, except global_step
-            meta_graph_def = meta_graph.read_meta_graph_file(
-                load_file + '.meta')
-            stored_var_names = set([n.name
-                                    for n in meta_graph_def.graph_def.node
-                                    if n.op == 'VariableV2'])
-            stored_var_names.remove('global_step')
-            var_list = [v for v in tf.global_variables()
-                        if v.op.name in stored_var_names]
-            tf.train.Saver(var_list=var_list).restore(sess, load_file)
-
-            # manually set the global step
-            global_step_tensor = tf.train.get_or_create_global_step()
-            assign_op = tf.assign(global_step_tensor, global_step_value)
-            sess.run(assign_op)
+            main.convert(load_file, dest_file)
         except:
             print('failed on', model_name)
             continue
 
-        # export a new savedmodel that has the right global step type
-        tf.train.Saver().save(sess, dest_file)
-
-
-def echo():
-    pass  # flags printed in ifmain block below.
-=======
+
 def echo():
     pass  # Flags are echo'd in the ifmain block below.
->>>>>>> c7f899d6
 
 
 parser = argparse.ArgumentParser()
 
-<<<<<<< HEAD
 argh.add_commands(parser, [echo, train, selfplay, gather,
-                           bootstrap, game_counts, validate, backfill])
-=======
-argh.add_commands(parser, [train, selfplay, gather,
-                           bootstrap, game_counts, validate, echo])
->>>>>>> c7f899d6
+                           bootstrap, game_counts, validate, backfill, echo])
 
 if __name__ == '__main__':
     print_flags()
